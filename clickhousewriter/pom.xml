<?xml version="1.0" encoding="UTF-8"?>
<project xmlns="http://maven.apache.org/POM/4.0.0"
         xmlns:xsi="http://www.w3.org/2001/XMLSchema-instance"
         xsi:schemaLocation="http://maven.apache.org/POM/4.0.0 http://maven.apache.org/xsd/maven-4.0.0.xsd">
    <parent>
        <artifactId>datax-all</artifactId>
        <groupId>com.alibaba.datax</groupId>
        <version>3.0.2</version>
    </parent>

    <modelVersion>4.0.0</modelVersion>
    <artifactId>clickhousewriter</artifactId>
    <name>clickhousewriter</name>
    <packaging>jar</packaging>

    <dependencies>
        <dependency>
            <groupId>ru.yandex.clickhouse</groupId>
            <artifactId>clickhouse-jdbc</artifactId>
            <version>${clickhouse-jdbc-version}</version>
        </dependency>
        <dependency>
            <groupId>com.alibaba.datax</groupId>
            <artifactId>datax-core</artifactId>
            <version>${datax-project-version}</version>
        </dependency>
        <dependency>
            <groupId>com.alibaba.datax</groupId>
            <artifactId>datax-common</artifactId>
            <version>${datax-project-version}</version>
        </dependency>
        <!-- <dependency>
            <groupId>com.alibaba.datax</groupId>
            <artifactId>simulator</artifactId>
            <version>${datax-project-version}</version>
            <scope>test</scope>
        </dependency> -->
        <dependency>
            <groupId>org.slf4j</groupId>
            <artifactId>slf4j-api</artifactId>
        </dependency>
        <dependency>
            <groupId>ch.qos.logback</groupId>
            <artifactId>logback-classic</artifactId>
        </dependency>
        <dependency>
            <groupId>com.alibaba.datax</groupId>
            <artifactId>plugin-rdbms-util</artifactId>
            <version>${datax-project-version}</version>
<<<<<<< HEAD
=======
        </dependency>
        <dependency>
            <groupId>ru.yandex.clickhouse</groupId>
            <artifactId>clickhouse-jdbc</artifactId>
            <version>${clickhouse-jdbc-version}</version>
>>>>>>> 240eedbd
        </dependency>
    </dependencies>
    <build>
        <resources>
            <resource>
                <directory>src/main/java</directory>
                <includes>
                    <include>**/*.properties</include>
                </includes>
            </resource>
        </resources>
        <plugins>
            <!-- compiler plugin -->
            <plugin>
                <artifactId>maven-compiler-plugin</artifactId>
                <configuration>
                    <source>${jdk-version}</source>
                    <target>${jdk-version}</target>
                    <encoding>${project-sourceEncoding}</encoding>
                </configuration>
            </plugin>
            <!-- assembly plugin -->
            <plugin>
                <artifactId>maven-assembly-plugin</artifactId>
                <configuration>
                    <descriptors>
                        <descriptor>src/main/assembly/package.xml</descriptor>
                    </descriptors>
                    <finalName>datax</finalName>
                </configuration>
                <executions>
                    <execution>
                        <id>dwzip</id>
                        <phase>package</phase>
                        <goals>
                            <goal>single</goal>
                        </goals>
                    </execution>
                </executions>
            </plugin>
        </plugins>
    </build>
</project><|MERGE_RESOLUTION|>--- conflicted
+++ resolved
@@ -15,19 +15,15 @@
 
     <dependencies>
         <dependency>
-            <groupId>ru.yandex.clickhouse</groupId>
-            <artifactId>clickhouse-jdbc</artifactId>
-            <version>${clickhouse-jdbc-version}</version>
-        </dependency>
-        <dependency>
-            <groupId>com.alibaba.datax</groupId>
-            <artifactId>datax-core</artifactId>
-            <version>${datax-project-version}</version>
-        </dependency>
-        <dependency>
             <groupId>com.alibaba.datax</groupId>
             <artifactId>datax-common</artifactId>
             <version>${datax-project-version}</version>
+            <exclusions>
+                <exclusion>
+                    <artifactId>slf4j-log4j12</artifactId>
+                    <groupId>org.slf4j</groupId>
+                </exclusion>
+            </exclusions>
         </dependency>
         <!-- <dependency>
             <groupId>com.alibaba.datax</groupId>
@@ -47,14 +43,11 @@
             <groupId>com.alibaba.datax</groupId>
             <artifactId>plugin-rdbms-util</artifactId>
             <version>${datax-project-version}</version>
-<<<<<<< HEAD
-=======
         </dependency>
         <dependency>
             <groupId>ru.yandex.clickhouse</groupId>
             <artifactId>clickhouse-jdbc</artifactId>
             <version>${clickhouse-jdbc-version}</version>
->>>>>>> 240eedbd
         </dependency>
     </dependencies>
     <build>
