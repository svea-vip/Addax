--- conflicted
+++ resolved
@@ -17,12 +17,7 @@
     <packaging>pom</packaging>
 
     <properties>
-<<<<<<< HEAD
         <datax-project-version>3.0.2</datax-project-version>
-=======
-        <jdk-version>1.8</jdk-version>
-        <datax-project-version>0.0.1-SNAPSHOT</datax-project-version>
->>>>>>> f396ea1f
         <commons-lang3-version>3.3.2</commons-lang3-version>
         <commons-configuration-version>1.10</commons-configuration-version>
         <commons-cli-version>1.2</commons-cli-version>
@@ -69,19 +64,12 @@
         <module>mongodbreader</module>
         <module>rdbmsreader</module>
         <module>hbase11xreader</module>
-<<<<<<< HEAD
         <module>redisreader</module>
         <module>clickhousereader</module>
         <module>hivereader</module>
         <module>jsonfilereader</module>
         <module>sqlserverreader</module>
         <module>postgresqlreader</module>-->
-=======
-        <module>hbase094xreader</module>
-        <module>tsdbreader</module>
-        <module>opentsdbreader</module>
-        <module>cassandrareader</module>
->>>>>>> f396ea1f
 
          <!-- writer -->
          <!-- essential -->
@@ -103,15 +91,8 @@
         <module>hbase11xsqlwriter</module>
         <module>hbase11xsqlreader</module>
         <module>elasticsearchwriter</module>
-<<<<<<< HEAD
         <module>rediswriter</module>
         <module>clickhousewriter</module>-->
-=======
-        <module>tsdbwriter</module>
-        <module>adbpgwriter</module>
-        <module>gdbwriter</module>
-        <module>cassandrawriter</module>
->>>>>>> f396ea1f
         <!-- common support module -->
         <module>plugin-rdbms-util</module>
         <module>plugin-unstructured-storage-util</module>
@@ -245,13 +226,8 @@
                 <artifactId>maven-compiler-plugin</artifactId>
                 <version>3.8.1</version>
                 <configuration>
-<<<<<<< HEAD
-                    <source>1.8</source>
-                    <target>1.8</target>
-=======
                     <source>${jdk-version}</source>
                     <target>${jdk-version}</target>
->>>>>>> f396ea1f
                     <encoding>${project-sourceEncoding}</encoding>
                 </configuration>
             </plugin>
