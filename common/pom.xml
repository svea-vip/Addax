<project xmlns="http://maven.apache.org/POM/4.0.0" xmlns:xsi="http://www.w3.org/2001/XMLSchema-instance"
         xsi:schemaLocation="http://maven.apache.org/POM/4.0.0 http://maven.apache.org/xsd/maven-4.0.0.xsd">
    <modelVersion>4.0.0</modelVersion>
    <parent>
        <groupId>com.alibaba.datax</groupId>
        <artifactId>datax-all</artifactId>
        <version>3.0.2</version>
    </parent>

    <artifactId>datax-common</artifactId>
    <name>datax-common</name>
    <packaging>jar</packaging>

    <dependencies>
        <dependency>
            <groupId>org.apache.commons</groupId>
            <artifactId>commons-lang3</artifactId>
        </dependency>
        <dependency>
            <groupId>com.alibaba</groupId>
            <artifactId>fastjson</artifactId>
        </dependency>
        <dependency>
            <groupId>commons-io</groupId>
            <artifactId>commons-io</artifactId>
        </dependency>

        <dependency>
            <groupId>junit</groupId>
            <artifactId>junit</artifactId>
            <scope>test</scope>
        </dependency>

        <dependency>
            <groupId>org.slf4j</groupId>
            <artifactId>slf4j-api</artifactId>
        </dependency>

        <dependency>
            <groupId>ch.qos.logback</groupId>
            <artifactId>logback-classic</artifactId>
        </dependency>

        <dependency>
            <groupId>org.apache.httpcomponents</groupId>
            <artifactId>httpclient</artifactId>
            <version>4.4</version>
            <scope>test</scope>
        </dependency>
        <dependency>
            <groupId>org.apache.httpcomponents</groupId>
            <artifactId>fluent-hc</artifactId>
            <version>4.4</version>
            <scope>test</scope>
        </dependency>
        <dependency>
            <groupId>org.apache.commons</groupId>
            <artifactId>commons-math3</artifactId>
            <version>3.1.1</version>
        </dependency>
    </dependencies>

    <build>
        <plugins>
            <plugin>
                <artifactId>maven-compiler-plugin</artifactId>
                <configuration>
<<<<<<< HEAD
                    <source>1.8</source>
                    <target>1.8</target>
=======
                    <source>${jdk-version}</source>
                    <target>${jdk-version}</target>
>>>>>>> f396ea1f
                    <encoding>${project-sourceEncoding}</encoding>
                </configuration>
            </plugin>
        </plugins>
    </build>
</project><|MERGE_RESOLUTION|>--- conflicted
+++ resolved
@@ -65,13 +65,8 @@
             <plugin>
                 <artifactId>maven-compiler-plugin</artifactId>
                 <configuration>
-<<<<<<< HEAD
-                    <source>1.8</source>
-                    <target>1.8</target>
-=======
                     <source>${jdk-version}</source>
                     <target>${jdk-version}</target>
->>>>>>> f396ea1f
                     <encoding>${project-sourceEncoding}</encoding>
                 </configuration>
             </plugin>
