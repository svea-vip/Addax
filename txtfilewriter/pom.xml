--- conflicted
+++ resolved
@@ -1,83 +1,78 @@
-<project xmlns="http://maven.apache.org/POM/4.0.0" xmlns:xsi="http://www.w3.org/2001/XMLSchema-instance"
-	xsi:schemaLocation="http://maven.apache.org/POM/4.0.0 http://maven.apache.org/xsd/maven-4.0.0.xsd">
-	<modelVersion>4.0.0</modelVersion>
-	<parent>
-		<groupId>com.alibaba.datax</groupId>
-		<artifactId>datax-all</artifactId>
-		<version>3.0.2</version>
-	</parent>
-
-	<artifactId>txtfilewriter</artifactId>
-	<name>txtfilewriter</name>
-	<description>TxtFileWriter提供了本地写入TEXT功能，建议开发、测试环境使用。</description>
-	<packaging>jar</packaging>
-
-	<dependencies>
-		<dependency>
-			<groupId>com.alibaba.datax</groupId>
-			<artifactId>datax-common</artifactId>
-			<version>${datax-project-version}</version>
-			<exclusions>
-				<exclusion>
-					<artifactId>slf4j-log4j12</artifactId>
-					<groupId>org.slf4j</groupId>
-				</exclusion>
-			</exclusions>
-		</dependency>
-		<dependency>
-			<groupId>com.alibaba.datax</groupId>
-			<artifactId>plugin-unstructured-storage-util</artifactId>
-			<version>${datax-project-version}</version>
-		</dependency>
-		<dependency>
-			<groupId>org.slf4j</groupId>
-			<artifactId>slf4j-api</artifactId>
-		</dependency>
-		<dependency>
-			<groupId>ch.qos.logback</groupId>
-			<artifactId>logback-classic</artifactId>
-		</dependency>
-		<dependency>
-			<groupId>com.google.guava</groupId>
-			<artifactId>guava</artifactId>
-            <version>16.0.1</version>
-		</dependency>
-	</dependencies>
-
-	<build>
-		<plugins>
-			<!-- compiler plugin -->
-			<plugin>
-				<artifactId>maven-compiler-plugin</artifactId>
-				<configuration>
-<<<<<<< HEAD
-					<source>1.8</source>
-					<target>1.8</target>
-=======
-					<source>${jdk-version}</source>
-					<target>${jdk-version}</target>
->>>>>>> f396ea1f
-					<encoding>${project-sourceEncoding}</encoding>
-				</configuration>
-			</plugin>
-			<plugin>
-				<artifactId>maven-assembly-plugin</artifactId>
-				<configuration>
-					<descriptors>
-						<descriptor>src/main/assembly/package.xml</descriptor>
-					</descriptors>
-					<finalName>datax</finalName>
-				</configuration>
-				<executions>
-					<execution>
-						<id>dwzip</id>
-						<phase>package</phase>
-						<goals>
-							<goal>single</goal>
-						</goals>
-					</execution>
-				</executions>
-			</plugin>
-		</plugins>
-	</build>
-</project>
+<project xmlns="http://maven.apache.org/POM/4.0.0" xmlns:xsi="http://www.w3.org/2001/XMLSchema-instance"
+	xsi:schemaLocation="http://maven.apache.org/POM/4.0.0 http://maven.apache.org/xsd/maven-4.0.0.xsd">
+	<modelVersion>4.0.0</modelVersion>
+	<parent>
+		<groupId>com.alibaba.datax</groupId>
+		<artifactId>datax-all</artifactId>
+		<version>3.0.2</version>
+	</parent>
+
+	<artifactId>txtfilewriter</artifactId>
+	<name>txtfilewriter</name>
+	<description>TxtFileWriter提供了本地写入TEXT功能，建议开发、测试环境使用。</description>
+	<packaging>jar</packaging>
+
+	<dependencies>
+		<dependency>
+			<groupId>com.alibaba.datax</groupId>
+			<artifactId>datax-common</artifactId>
+			<version>${datax-project-version}</version>
+			<exclusions>
+				<exclusion>
+					<artifactId>slf4j-log4j12</artifactId>
+					<groupId>org.slf4j</groupId>
+				</exclusion>
+			</exclusions>
+		</dependency>
+		<dependency>
+			<groupId>com.alibaba.datax</groupId>
+			<artifactId>plugin-unstructured-storage-util</artifactId>
+			<version>${datax-project-version}</version>
+		</dependency>
+		<dependency>
+			<groupId>org.slf4j</groupId>
+			<artifactId>slf4j-api</artifactId>
+		</dependency>
+		<dependency>
+			<groupId>ch.qos.logback</groupId>
+			<artifactId>logback-classic</artifactId>
+		</dependency>
+		<dependency>
+			<groupId>com.google.guava</groupId>
+			<artifactId>guava</artifactId>
+            <version>16.0.1</version>
+		</dependency>
+	</dependencies>
+
+	<build>
+		<plugins>
+			<!-- compiler plugin -->
+			<plugin>
+				<artifactId>maven-compiler-plugin</artifactId>
+				<configuration>
+					<source>${jdk-version}</source>
+					<target>${jdk-version}</target>
+					<encoding>${project-sourceEncoding}</encoding>
+				</configuration>
+			</plugin>
+			<plugin>
+				<artifactId>maven-assembly-plugin</artifactId>
+				<configuration>
+					<descriptors>
+						<descriptor>src/main/assembly/package.xml</descriptor>
+					</descriptors>
+					<finalName>datax</finalName>
+				</configuration>
+				<executions>
+					<execution>
+						<id>dwzip</id>
+						<phase>package</phase>
+						<goals>
+							<goal>single</goal>
+						</goals>
+					</execution>
+				</executions>
+			</plugin>
+		</plugins>
+	</build>
+</project>